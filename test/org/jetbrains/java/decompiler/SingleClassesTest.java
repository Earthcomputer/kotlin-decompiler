--- conflicted
+++ resolved
@@ -173,11 +173,8 @@
   // TODO: many problems, wrong else if placement, wrong promotion of while to for, wrong control flow with infinite loop
   @Test public void testIfLoop() { doTest("pkg/TestIfLoop"); }
   @Test public void testInheritanceChainCycle() { doTest("pkg/TestInheritanceChainCycle"); }
-<<<<<<< HEAD
   @Test public void testRecordEmptyConstructor() { doTest("records/TestRecordEmptyConstructor"); }
   @Test public void testRecordInner() { doTest("records/TestRecordInner"); }
   @Test public void testRecordMixup() { doTest("records/TestRecordMixup"); }
-=======
   @Test public void testMultiAssignmentInStaticBlock() { doTest("pkg/TestMultiAssignmentInStaticBlock"); }
->>>>>>> 483a591c
 }